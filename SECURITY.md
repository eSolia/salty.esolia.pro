--- conflicted
+++ resolved
@@ -262,46 +262,7 @@
 
 ## 📝 Security Changelog
 
-<<<<<<< HEAD
-### Version 2.2.0 (In Development)
-
-- Added real-time password strength indicator
-  - Client-side entropy calculation and feedback
-  - Visual strength meter with color-coded levels (Very Weak to Strong)
-  - Entropy-based crack time estimation
-  - Pattern detection for common weak passwords
-  - Improvement suggestions in both English and Japanese
-  - Pure functional implementation following security best practices
-  - No password data sent to server - all analysis done in browser
-  - Helps users create stronger passwords to protect encrypted content
-
-- Added Have I Been Pwned (HIBP) password breach checking
-  - Privacy-preserving k-Anonymity API implementation
-  - Only first 5 characters of SHA-1 hash sent to HIBP API
-  - Client-side SHA-1 hashing using Web Crypto API
-  - Real-time breach detection with debouncing (500ms delay)
-  - Shows breach count when password is compromised
-  - Cached API responses for performance (1-hour cache)
-  - Graceful error handling - doesn't block password usage
-  - Loading state indicator during API checks
-  - Bilingual breach warnings (English and Japanese)
-  - No plaintext passwords ever leave the browser
-
-### Version 2.1.0
-
-- Added QR code generation feature for secure content sharing
-  - QR codes generated entirely client-side using qrcode-generator library
-  - No sensitive data sent to external services
-  - Updated Content Security Policy to allow cdn.jsdelivr.net for QR library
-  - QR codes encode only the shareable URL (same as displayed to user)
-- Fixed console.log information disclosure in server.ts
-  - Replaced debug console.log statements with proper logger calls
-  - Debug logs now respect LOG_LEVEL environment variable
-- Enhanced sharing capabilities
-  - Shareable URLs with encoded ciphertext for easy distribution
-  - Maintains zero-knowledge architecture (keys never in URLs)
-=======
-### Version 2.2.0 (Deno 2.4 Security Enhancements)
+### Version 2.3.0 (Deno 2.4 Security Enhancements)
 
 - Added native OpenTelemetry integration (telemetry-native.ts)
   - Enhanced security observability with distributed tracing
@@ -326,7 +287,44 @@
   - Replaced all console.log debug statements with proper logger calls
   - Debug logs now respect LOG_LEVEL environment variable
   - Prevents sensitive information leakage in production environments
->>>>>>> 26dc378c
+
+### Version 2.2.0
+
+- Added real-time password strength indicator
+  - Client-side entropy calculation and feedback
+  - Visual strength meter with color-coded levels (Very Weak to Strong)
+  - Entropy-based crack time estimation
+  - Pattern detection for common weak passwords
+  - Improvement suggestions in both English and Japanese
+  - Pure functional implementation following security best practices
+  - No password data sent to server - all analysis done in browser
+  - Helps users create stronger passwords to protect encrypted content
+
+- Added Have I Been Pwned (HIBP) password breach checking
+  - Privacy-preserving k-Anonymity API implementation
+  - Only first 5 characters of SHA-1 hash sent to HIBP API
+  - Client-side SHA-1 hashing using Web Crypto API
+  - Real-time breach detection with debouncing (500ms delay)
+  - Shows breach count when password is compromised
+  - Cached API responses for performance (1-hour cache)
+  - Graceful error handling - doesn't block password usage
+  - Loading state indicator during API checks
+  - Bilingual breach warnings (English and Japanese)
+  - No plaintext passwords ever leave the browser
+
+### Version 2.1.0
+
+- Added QR code generation feature for secure content sharing
+  - QR codes generated entirely client-side using qrcode-generator library
+  - No sensitive data sent to external services
+  - Updated Content Security Policy to allow cdn.jsdelivr.net for QR library
+  - QR codes encode only the shareable URL (same as displayed to user)
+- Fixed console.log information disclosure in server.ts
+  - Replaced debug console.log statements with proper logger calls
+  - Debug logs now respect LOG_LEVEL environment variable
+- Enhanced sharing capabilities
+  - Shareable URLs with encoded ciphertext for easy distribution
+  - Maintains zero-knowledge architecture (keys never in URLs)
 
 ### Version 2.0.0
 
